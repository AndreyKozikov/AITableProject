--- conflicted
+++ resolved
@@ -179,10 +179,6 @@
         logger.info("Выполнение предсказания структуры таблицы...")
         results = table_engine.predict(image)
         
-<<<<<<< HEAD
-        # Получаем размеры изображения для реконструкции
-=======
->>>>>>> 7d900a00
         for res in results:
             res.save_to_img(save_path=PARSING_DIR)
             res.save_to_json(save_path=PARSING_DIR)
