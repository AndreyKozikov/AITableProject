"""Модуль утилит для работы с DataFrame.

Этот модуль предоставляет утилиты для обработки DataFrame, определения заголовков,
очистки данных и файловых операций для проекта AITableProject.
"""

import csv
import json
import re
from pathlib import Path
from typing import Any, Dict, List, Union

import numpy as np
import pandas as pd

from src.utils.config import HEADER_ANCHORS
from src.utils.logging_config import get_logger

# Получение настроенного логгера
logger = get_logger(__name__)


def is_header_row_semantic(
    rows: Union[List[List[str]], Path, str],
    model_name: str = "paraphrase-multilingual-MiniLM-L12-v2",
    similarity_threshold: float = 0.75
) -> bool:
<<<<<<< HEAD
    """Определяет, содержит ли CSV заголовок, используя семантические эмбеддинги.
=======
    """Определить, содержит ли CSV заголовок, используя семантические эмбеддинги.
>>>>>>> 7d900a00
    
    Использует sentence-transformers для кодирования первой строки и сравнения её
    с эталонным набором известных заголовков при помощи косинусного сходства.
    
    Args:
        rows: Список строк или путь к CSV файлу.
        model_name: Название модели sentence-transformers для использования.
        similarity_threshold: Минимальный порог сходства для определения заголовка (0-1).
        
    Returns:
        True, если первая строка семантически похожа на известные заголовки, иначе False.
    """
    try:
        from sentence_transformers import SentenceTransformer
        import numpy as np
    except ImportError:
        logger.warning(
            "sentence-transformers не установлен. "
<<<<<<< HEAD
            "Установите с помощью: pip install sentence-transformers"
            "sentence-transformers не установлен. "
=======
>>>>>>> 7d900a00
            "Установите командой: pip install sentence-transformers"
        )
        return False
    
    logger.debug(f"Начало семантического определения заголовка с моделью: {model_name}")
    
    # Если передан путь, сначала читаем файл
    if isinstance(rows, (Path, str)):
        try:
            with open(rows, 'r', encoding='utf-8') as f:
                reader = csv.reader(f, delimiter=';')  # Используем разделитель ';'
                rows = list(reader)
            logger.debug(f"Прочитано {len(rows)} строк из файла")
        except Exception as e:
            logger.error(f"Ошибка чтения файла для семантического определения заголовка: {e}")
            return False
    
    if not isinstance(rows, list) or len(rows) < 1:
        logger.debug("Слишком мало строк для семантического анализа")
        return False
    
    # Получаем ячейки первой строки
    first_row = [cell.strip() for cell in rows[0] if cell.strip() != ""]
    
    if not first_row:
        logger.debug("Первая строка пустая")
        return False
    
    logger.debug(f"Анализ первой строки с {len(first_row)} ячейками")
    
    # Проверяем, что первая строка не состоит в основном из чисел
    numeric_cells = sum(
        1 for cell in first_row 
        if cell.replace('.', '').replace(',', '').replace('-', '').isdigit()
    )
    numeric_ratio = numeric_cells / len(first_row) if first_row else 0
    
    if numeric_ratio > 0.3:
        logger.debug(
            f"Первая строка содержит слишком много числовых значений ({numeric_ratio:.1%}), "
            f"вероятно это строка данных, а не заголовок"
        )
        return False
    
    # Извлекаем reference headers из HEADER_ANCHORS
    reference_headers = []
    for _, header_variants in HEADER_ANCHORS:
        reference_headers.extend(header_variants)
    
    logger.debug(f"Используем {len(reference_headers)} эталонных заголовков из HEADER_ANCHORS")
    
    try:
        # Загружаем модель (кэшируется после первой загрузки)
        logger.debug("Загрузка модели sentence-transformers...")
        model = SentenceTransformer(model_name)
        
        # Кодируем ячейки первой строки
        logger.debug(f"Кодирование {len(first_row)} ячеек первой строки")
        first_row_embeddings = model.encode(first_row, convert_to_numpy=True)
        
        # Кодируем эталонные заголовки
        logger.debug(f"Кодирование {len(reference_headers)} эталонных заголовков")
        reference_embeddings = model.encode(reference_headers, convert_to_numpy=True)
        
        # Вычисляем сходство между первой строкой и эталонными заголовками
        # Для каждой ячейки первой строки находим максимальное сходство с любым эталонным заголовком
        max_similarities = []
        for cell_embedding in first_row_embeddings:
            # Косинусное сходство со всеми эталонными заголовками
            similarities = model.similarity(
                cell_embedding.reshape(1, -1),
                reference_embeddings
            )
            max_sim = float(similarities.max())
            max_similarities.append(max_sim)
            logger.debug(
                f"Ячейка '{first_row[len(max_similarities)-1]}' "
                f"макс. сходство: {max_sim:.4f}"
            )
        
        # Вычисляем среднее сходство по всем ячейкам
        avg_similarity = float(np.mean(max_similarities))
        logger.info(
            f"Среднее семантическое сходство: {avg_similarity:.4f} "
            f"(порог: {similarity_threshold})"
        )
        
        # Также проверяем, сколько ячеек превышают порог
        cells_above_threshold = sum(
            1 for sim in max_similarities if sim >= similarity_threshold
        )
        ratio_above_threshold = cells_above_threshold / len(max_similarities)
        
        logger.info(
            f"Ячеек выше порога: {cells_above_threshold}/{len(max_similarities)} "
            f"({ratio_above_threshold:.2%})"
        )
        
        # Решение: высокое среднее И большинство ячеек выше порога (более строгое условие)
        is_header = (
            avg_similarity >= similarity_threshold and
            ratio_above_threshold >= 0.6
        )
        
        if is_header:
            logger.info(
                f"Заголовок обнаружен семантическим анализом "
                f"(среднее={avg_similarity:.4f}, "
                f"доля={ratio_above_threshold:.2%})"
            )
        else:
            logger.debug(
                f"Заголовок не обнаружен семантическим анализом "
                f"(среднее={avg_similarity:.4f}, "
                f"доля={ratio_above_threshold:.2%})"
            )
        
        return is_header
        
    except Exception as e:
        logger.error(f"Ошибка при семантическом определении заголовка: {e}")
        return False


def _calculate_iou(box1: list, box2: list) -> float:
    """Вычислить Intersection over Union (IoU) между двумя ограничивающими прямоугольниками.
<<<<<<< HEAD

    Args:
        box1: Первый bbox [x1, y1, x2, y2]
        box2: Второй bbox [x1, y1, x2, y2]

=======
    
    Args:
        box1: Первый bbox [x1, y1, x2, y2]
        box2: Второй bbox [x1, y1, x2, y2]
        
>>>>>>> 7d900a00
    Returns:
        Значение IoU (площадь пересечения / площадь объединения), диапазон [0, 1]
    """
    # Вычисляем площадь пересечения
    x1 = max(box1[0], box2[0])
    y1 = max(box1[1], box2[1])
    x2 = min(box1[2], box2[2])
    y2 = min(box1[3], box2[3])
<<<<<<< HEAD

    # Проверяем, пересекаются ли боксы
    if x2 < x1 or y2 < y1:
        return 0.0

    intersection = (x2 - x1) * (y2 - y1)

=======
    
    # Проверяем, пересекаются ли боксы
    if x2 < x1 or y2 < y1:
        return 0.0
    
    intersection = (x2 - x1) * (y2 - y1)
    
>>>>>>> 7d900a00
    # Вычисляем площадь объединения
    area1 = (box1[2] - box1[0]) * (box1[3] - box1[1])
    area2 = (box2[2] - box2[0]) * (box2[3] - box2[1])
    union = area1 + area2 - intersection
<<<<<<< HEAD

    # Избегаем деления на ноль
    if union <= 0:
        return 0.0

    return intersection / union


def _merge_ocr_blocks_by_cells(json_data: dict, iou_threshold: float = 0.05) -> tuple:
    """Объединить OCR блоки на основе координат ячеек таблицы из PPStructure V3.

    Этот приватный вспомогательный метод агрегирует текстовые OCR блоки в соответствии
    с обнаруженными границами ячеек таблицы, используя двухэтапную стратегию:
    1. Быстрая фильтрация: проверка, попадает ли центр OCR блока внутрь ячейки
    2. IoU сопоставление: для несопоставленных блоков использует Intersection over Union

    Args:
        json_data: Словарь с результатами PPStructure V3, содержащий:
                  - 'table_res_list': Список результатов распознавания таблиц
                  - 'overall_ocr_res': Результаты OCR с 'rec_boxes' и 'rec_texts'
        iou_threshold: Минимальное значение IoU для назначения блока ячейке (по умолчанию: 0.05)

    Returns:
        Кортеж (merged_rec_boxes, merged_rec_texts), где каждый элемент соответствует
        одной ячейке таблицы, или (None, None), если объединение неприменимо.

    Алгоритм:
        1. Извлечение координат ячеек из table_res_list
        2. Извлечение OCR боксов и текстов из overall_ocr_res
        3. Этап 1: Сопоставление блоков по критерию центра в ячейке (быстро)
        4. Этап 2: Сопоставление оставшихся блоков по IoU (точно)
        5. Группировка блоков по строкам внутри каждой ячейки
        6. Умное объединение текста: пробел для той же строки, перенос для разных строк
        7. Использование координат ячейки как координат объединенного блока
    """
    try:
        # Проверяем наличие table_res_list
        table_res_list = json_data.get('table_res_list', [])
        if len(table_res_list) == 0:
            logger.debug("table_res_list не найден, пропускаем объединение OCR блоков")
            return None, None

        # Получаем первую таблицу (поддержка нескольких таблиц может быть добавлена позже)
        table_res = table_res_list[0]
        cell_box_list = table_res.get('cell_box_list', [])

        if len(cell_box_list) == 0:
            logger.debug("cell_box_list не найден в table_res, пропускаем объединение OCR блоков")
            return None, None

        # Извлекаем OCR боксы и тексты из overall_ocr_res
        overall_ocr_res = json_data.get('overall_ocr_res', {})
        rec_boxes = overall_ocr_res.get('rec_boxes', [])
        rec_texts = overall_ocr_res.get('rec_texts', [])

        if len(rec_boxes) == 0 or len(rec_texts) == 0:
            logger.debug("rec_boxes или rec_texts отсутствуют в overall_ocr_res")
            return None, None

        logger.info(f"Объединение {len(rec_boxes)} OCR блоков в {len(cell_box_list)} ячеек таблицы")

        # Счетчики статистики
        matched_by_center = 0
        matched_by_iou = 0
        unmatched_blocks = 0

        # Отслеживаем, какие OCR блоки уже назначены ячейкам
        assigned_blocks = set()

        # Словарь для хранения блоков каждой ячейки
        cell_blocks = {cell_idx: [] for cell_idx in range(len(cell_box_list))}

        # Этап 1: Сопоставление по критерию центра (быстрая фильтрация)
        for box_idx, (ocr_box, ocr_text) in enumerate(zip(rec_boxes, rec_texts)):
            if len(ocr_box) != 4:
                continue

            ocr_x1, ocr_y1, ocr_x2, ocr_y2 = ocr_box
            center_x = (ocr_x1 + ocr_x2) / 2
            center_y = (ocr_y1 + ocr_y2) / 2

            # Проверяем каждую ячейку
            for cell_idx, cell_box in enumerate(cell_box_list):
                cell_x1, cell_y1, cell_x2, cell_y2 = cell_box

                if (cell_x1 <= center_x <= cell_x2 and
                    cell_y1 <= center_y <= cell_y2):
                    cell_blocks[cell_idx].append({
                        'index': box_idx,
                        'box': [ocr_x1, ocr_y1, ocr_x2, ocr_y2],
                        'text': ocr_text,
                        'center_y': center_y,
                        'center_x': center_x,
                        'method': 'center'
                    })
                    assigned_blocks.add(box_idx)
                    matched_by_center += 1
                    break  # Блок назначен, переходим к следующему

        # Этап 2: Сопоставление оставшихся блоков по IoU
        for box_idx, (ocr_box, ocr_text) in enumerate(zip(rec_boxes, rec_texts)):
            if box_idx in assigned_blocks or len(ocr_box) != 4:
                continue

            ocr_x1, ocr_y1, ocr_x2, ocr_y2 = ocr_box
            center_x = (ocr_x1 + ocr_x2) / 2
            center_y = (ocr_y1 + ocr_y2) / 2

            # Вычисляем IoU со всеми ячейками
            best_iou = 0.0
            best_cell_idx = -1

            for cell_idx, cell_box in enumerate(cell_box_list):
                iou = _calculate_iou([ocr_x1, ocr_y1, ocr_x2, ocr_y2], cell_box)
                if iou > best_iou:
                    best_iou = iou
                    best_cell_idx = cell_idx

            # Назначаем ячейке, если IoU превышает порог
            if best_iou >= iou_threshold and best_cell_idx >= 0:
                cell_blocks[best_cell_idx].append({
                    'index': box_idx,
                    'box': [ocr_x1, ocr_y1, ocr_x2, ocr_y2],
                    'text': ocr_text,
                    'center_y': center_y,
                    'center_x': center_x,
                    'method': 'iou',
                    'iou': best_iou
                })
                assigned_blocks.add(box_idx)
                matched_by_iou += 1
            else:
                unmatched_blocks += 1

        # Формируем объединенные результаты
        merged_boxes = []
        merged_texts = []
        total_lines_detected = 0
        cells_with_grouping = 0

        for cell_idx, cell_box in enumerate(cell_box_list):
            blocks = cell_blocks[cell_idx]

            if not blocks:
                # Пустая ячейка
                merged_texts.append('')
                merged_boxes.append(list(cell_box))
                continue

            # Вычисляем высоту ячейки для адаптивного порога
            cell_height = cell_box[3] - cell_box[1]

            # Определяем порог по Y для группировки строк
            # Используем минимум из: 15% высоты ячейки или средняя высота блока
            if len(blocks) > 0:
                avg_block_height = sum(b['box'][3] - b['box'][1] for b in blocks) / len(blocks)
                y_threshold = min(cell_height * 0.15, avg_block_height * 0.5, 15)
            else:
                y_threshold = 10

            # Группируем блоки в текстовые строки на основе вертикальной близости
            # Сначала сортируем все блоки по Y координате
            blocks_sorted_by_y = sorted(blocks, key=lambda b: b['center_y'])

            # Группируем в строки
            text_lines = []
            current_line = [blocks_sorted_by_y[0]]

            for block in blocks_sorted_by_y[1:]:
                # Проверяем, принадлежит ли этот блок текущей строке
                prev_y = current_line[-1]['center_y']
                current_y = block['center_y']

                if abs(current_y - prev_y) <= y_threshold:
                    # Та же строка
                    current_line.append(block)
                else:
                    # Новая строка - сохраняем текущую и начинаем новую
                    text_lines.append(current_line)
                    current_line = [block]

            # Не забываем последнюю строку
            if current_line:
                text_lines.append(current_line)

            # Сортируем блоки внутри каждой строки по горизонтали (слева направо)
            for line in text_lines:
                line.sort(key=lambda b: b['center_x'])

            # Сортируем строки по вертикали (сверху вниз)
            # Используем минимальный Y первого блока в каждой строке
            text_lines.sort(key=lambda line: line[0]['center_y'])

            # Объединяем текст из всех строк
            combined_parts = []

            for line_idx, line in enumerate(text_lines):
                # Добавляем разрыв строки между строками (кроме первой)
                if line_idx > 0:
                    # Проверяем, значителен ли вертикальный разрыв
                    prev_line_y = text_lines[line_idx - 1][0]['center_y']
                    current_line_y = line[0]['center_y']
                    y_gap = abs(current_line_y - prev_line_y)

                    if y_gap > y_threshold * 1.5:
                        combined_parts.append('\n')
                    else:
                        combined_parts.append(' ')

                # Объединяем блоки внутри строки
                for block_idx, block in enumerate(line):
                    if block_idx > 0:
                        combined_parts.append(' ')
                    combined_parts.append(block['text'])

            combined_text = ''.join(combined_parts)
            merged_texts.append(combined_text)
            merged_boxes.append(list(cell_box))

            # Статистика
            total_lines_detected += len(text_lines)
            if len(text_lines) > 1:
                cells_with_grouping += 1
                logger.debug(
                    f"Ячейка {cell_idx}: {len(blocks)} блоков сгруппировано в {len(text_lines)} строк "
                    f"(порог_y={y_threshold:.1f})"
                )

        # Логируем статистику
        logger.info(
            f"Объединение OCR блоков завершено: {len(rec_boxes)} блоков -> {len(merged_boxes)} ячеек"
        )
        logger.info(
            f"  Сопоставлено по центру: {matched_by_center}, "
            f"по IoU: {matched_by_iou}, "
            f"не сопоставлено: {unmatched_blocks}"
        )
        logger.info(
            f"  Группировка строк текста: {total_lines_detected} строк обнаружено в {cells_with_grouping} ячейках"
        )

        if matched_by_iou > 0:
            logger.debug(
                f"Порог IoU {iou_threshold} помог сопоставить {matched_by_iou} дополнительных блоков"
            )

        if cells_with_grouping > 0:
            logger.debug(
                f"Применена группировка по строкам к {cells_with_grouping} многострочным ячейкам"
            )

        return merged_boxes, merged_texts

    except Exception as e:
        logger.error(f"Ошибка в _merge_ocr_blocks_by_cells: {e}", exc_info=True)
        return None, None


def _detect_table_columns(
    rec_boxes: list,
    image_width: int = 1200,
    min_gap_width: int = 10
) -> List[int]:
    """Определить границы столбцов таблицы используя анализ карты плотности.
    
    Этот приватный вспомогательный метод анализирует горизонтальное распределение OCR боксов
    для выявления вертикальных промежутков, которые служат разделителями столбцов.
    
    Args:
        rec_boxes: Список ограничивающих прямоугольников [[x1, y1, x2, y2], ...]
        image_width: Ширина анализируемого изображения в пикселях для карты плотности.
        min_gap_width: Минимальная ширина пустой зоны для определения границы столбца.
        
    Returns:
        Список x-координат, представляющих границы столбцов (вертикальные разделители).
        Пустой список, если границы не найдены.
        
    Алгоритм:
        1. Построение горизонтальной карты плотности по ширине изображения
        2. Определение непрерывных нулевых зон (промежутков без текста)
        3. Фильтрация промежутков по пороговой ширине
        4. Возврат середины каждого валидного промежутка как границы
    """
    try:
=======
    
    # Избегаем деления на ноль
    if union <= 0:
        return 0.0
    
    return intersection / union


def _merge_ocr_blocks_by_cells(json_data: dict, iou_threshold: float = 0.05) -> tuple:
    """Объединить OCR блоки на основе координат ячеек таблицы из PPStructure V3.
    
    Этот приватный вспомогательный метод агрегирует текстовые OCR блоки в соответствии 
    с обнаруженными границами ячеек таблицы, используя двухэтапную стратегию:
    1. Быстрая фильтрация: проверка, попадает ли центр OCR блока внутрь ячейки
    2. IoU сопоставление: для несопоставленных блоков использует Intersection over Union
    
    Args:
        json_data: Словарь с результатами PPStructure V3, содержащий:
                  - 'table_res_list': Список результатов распознавания таблиц
                  - 'overall_ocr_res': Результаты OCR с 'rec_boxes' и 'rec_texts'
        iou_threshold: Минимальное значение IoU для назначения блока ячейке (по умолчанию: 0.05)
        
    Returns:
        Кортеж (merged_rec_boxes, merged_rec_texts), где каждый элемент соответствует
        одной ячейке таблицы, или (None, None), если объединение неприменимо.
        
    Алгоритм:
        1. Извлечение координат ячеек из table_res_list
        2. Извлечение OCR боксов и текстов из overall_ocr_res
        3. Этап 1: Сопоставление блоков по критерию центра в ячейке (быстро)
        4. Этап 2: Сопоставление оставшихся блоков по IoU (точно)
        5. Группировка блоков по строкам внутри каждой ячейки
        6. Умное объединение текста: пробел для той же строки, перенос для разных строк
        7. Использование координат ячейки как координат объединенного блока
    """
    try:
        # Проверяем наличие table_res_list
        table_res_list = json_data.get('table_res_list', [])
        if len(table_res_list) == 0:
            logger.debug("table_res_list не найден, пропускаем объединение OCR блоков")
            return None, None
        
        # Получаем первую таблицу (поддержка нескольких таблиц может быть добавлена позже)
        table_res = table_res_list[0]
        cell_box_list = table_res.get('cell_box_list', [])
        
        if len(cell_box_list) == 0:
            logger.debug("cell_box_list не найден в table_res, пропускаем объединение OCR блоков")
            return None, None
        
        # Извлекаем OCR боксы и тексты из overall_ocr_res
        overall_ocr_res = json_data.get('overall_ocr_res', {})
        rec_boxes = overall_ocr_res.get('rec_boxes', [])
        rec_texts = overall_ocr_res.get('rec_texts', [])
        
        if len(rec_boxes) == 0 or len(rec_texts) == 0:
            logger.debug("rec_boxes или rec_texts отсутствуют в overall_ocr_res")
            return None, None
        
        logger.info(f"Объединение {len(rec_boxes)} OCR блоков в {len(cell_box_list)} ячеек таблицы")
        
        # Счетчики статистики
        matched_by_center = 0
        matched_by_iou = 0
        unmatched_blocks = 0
        
        # Отслеживаем, какие OCR блоки уже назначены ячейкам
        assigned_blocks = set()
        
        # Словарь для хранения блоков каждой ячейки
        cell_blocks = {cell_idx: [] for cell_idx in range(len(cell_box_list))}
        
        # Этап 1: Сопоставление по критерию центра (быстрая фильтрация)
        for box_idx, (ocr_box, ocr_text) in enumerate(zip(rec_boxes, rec_texts)):
            if len(ocr_box) != 4:
                continue
            
            ocr_x1, ocr_y1, ocr_x2, ocr_y2 = ocr_box
            center_x = (ocr_x1 + ocr_x2) / 2
            center_y = (ocr_y1 + ocr_y2) / 2
            
            # Проверяем каждую ячейку
            for cell_idx, cell_box in enumerate(cell_box_list):
                cell_x1, cell_y1, cell_x2, cell_y2 = cell_box
                
                if (cell_x1 <= center_x <= cell_x2 and 
                    cell_y1 <= center_y <= cell_y2):
                    cell_blocks[cell_idx].append({
                        'index': box_idx,
                        'box': [ocr_x1, ocr_y1, ocr_x2, ocr_y2],
                        'text': ocr_text,
                        'center_y': center_y,
                        'center_x': center_x,
                        'method': 'center'
                    })
                    assigned_blocks.add(box_idx)
                    matched_by_center += 1
                    break  # Блок назначен, переходим к следующему
        
        # Этап 2: Сопоставление оставшихся блоков по IoU
        for box_idx, (ocr_box, ocr_text) in enumerate(zip(rec_boxes, rec_texts)):
            if box_idx in assigned_blocks or len(ocr_box) != 4:
                continue
            
            ocr_x1, ocr_y1, ocr_x2, ocr_y2 = ocr_box
            center_x = (ocr_x1 + ocr_x2) / 2
            center_y = (ocr_y1 + ocr_y2) / 2
            
            # Вычисляем IoU со всеми ячейками
            best_iou = 0.0
            best_cell_idx = -1
            
            for cell_idx, cell_box in enumerate(cell_box_list):
                iou = _calculate_iou([ocr_x1, ocr_y1, ocr_x2, ocr_y2], cell_box)
                if iou > best_iou:
                    best_iou = iou
                    best_cell_idx = cell_idx
            
            # Назначаем ячейке, если IoU превышает порог
            if best_iou >= iou_threshold and best_cell_idx >= 0:
                cell_blocks[best_cell_idx].append({
                    'index': box_idx,
                    'box': [ocr_x1, ocr_y1, ocr_x2, ocr_y2],
                    'text': ocr_text,
                    'center_y': center_y,
                    'center_x': center_x,
                    'method': 'iou',
                    'iou': best_iou
                })
                assigned_blocks.add(box_idx)
                matched_by_iou += 1
            else:
                unmatched_blocks += 1
        
        # Формируем объединенные результаты
        merged_boxes = []
        merged_texts = []
        total_lines_detected = 0
        cells_with_grouping = 0
        
        for cell_idx, cell_box in enumerate(cell_box_list):
            blocks = cell_blocks[cell_idx]
            
            if not blocks:
                # Пустая ячейка
                merged_texts.append('')
                merged_boxes.append(list(cell_box))
                continue
            
            # Вычисляем высоту ячейки для адаптивного порога
            cell_height = cell_box[3] - cell_box[1]
            
            # Определяем порог по Y для группировки строк
            # Используем минимум из: 15% высоты ячейки или средняя высота блока
            if len(blocks) > 0:
                avg_block_height = sum(b['box'][3] - b['box'][1] for b in blocks) / len(blocks)
                y_threshold = min(cell_height * 0.15, avg_block_height * 0.5, 15)
            else:
                y_threshold = 10
            
            # Группируем блоки в текстовые строки на основе вертикальной близости
            # Сначала сортируем все блоки по Y координате
            blocks_sorted_by_y = sorted(blocks, key=lambda b: b['center_y'])
            
            # Группируем в строки
            text_lines = []
            current_line = [blocks_sorted_by_y[0]]
            
            for block in blocks_sorted_by_y[1:]:
                # Проверяем, принадлежит ли этот блок текущей строке
                prev_y = current_line[-1]['center_y']
                current_y = block['center_y']
                
                if abs(current_y - prev_y) <= y_threshold:
                    # Та же строка
                    current_line.append(block)
                else:
                    # Новая строка - сохраняем текущую и начинаем новую
                    text_lines.append(current_line)
                    current_line = [block]
            
            # Не забываем последнюю строку
            if current_line:
                text_lines.append(current_line)
            
            # Сортируем блоки внутри каждой строки по горизонтали (слева направо)
            for line in text_lines:
                line.sort(key=lambda b: b['center_x'])
            
            # Сортируем строки по вертикали (сверху вниз)
            # Используем минимальный Y первого блока в каждой строке
            text_lines.sort(key=lambda line: line[0]['center_y'])
            
            # Объединяем текст из всех строк
            combined_parts = []
            
            for line_idx, line in enumerate(text_lines):
                # Добавляем разрыв строки между строками (кроме первой)
                if line_idx > 0:
                    # Проверяем, значителен ли вертикальный разрыв
                    prev_line_y = text_lines[line_idx - 1][0]['center_y']
                    current_line_y = line[0]['center_y']
                    y_gap = abs(current_line_y - prev_line_y)
                    
                    if y_gap > y_threshold * 1.5:
                        combined_parts.append('\n')
                    else:
                        combined_parts.append(' ')
                
                # Объединяем блоки внутри строки
                for block_idx, block in enumerate(line):
                    if block_idx > 0:
                        combined_parts.append(' ')
                    combined_parts.append(block['text'])
            
            combined_text = ''.join(combined_parts)
            merged_texts.append(combined_text)
            merged_boxes.append(list(cell_box))
            
            # Статистика
            total_lines_detected += len(text_lines)
            if len(text_lines) > 1:
                cells_with_grouping += 1
                logger.debug(
                    f"Ячейка {cell_idx}: {len(blocks)} блоков сгруппировано в {len(text_lines)} строк "
                    f"(порог_y={y_threshold:.1f})"
                )
        
        # Логируем статистику
        logger.info(
            f"Объединение OCR блоков завершено: {len(rec_boxes)} блоков -> {len(merged_boxes)} ячеек"
        )
        logger.info(
            f"  Сопоставлено по центру: {matched_by_center}, "
            f"по IoU: {matched_by_iou}, "
            f"не сопоставлено: {unmatched_blocks}"
        )
        logger.info(
            f"  Группировка строк текста: {total_lines_detected} строк обнаружено в {cells_with_grouping} ячейках"
        )
        
        if matched_by_iou > 0:
            logger.debug(
                f"Порог IoU {iou_threshold} помог сопоставить {matched_by_iou} дополнительных блоков"
            )
        
        if cells_with_grouping > 0:
            logger.debug(
                f"Применена группировка по строкам к {cells_with_grouping} многострочным ячейкам"
            )
        
        return merged_boxes, merged_texts
        
    except Exception as e:
        logger.error(f"Ошибка в _merge_ocr_blocks_by_cells: {e}", exc_info=True)
        return None, None


def _detect_table_columns(
    rec_boxes: list,
    image_width: int = 1200,
    min_gap_width: int = 10
) -> List[int]:
    """Определить границы столбцов таблицы используя анализ карты плотности.
    
    Этот приватный вспомогательный метод анализирует горизонтальное распределение OCR боксов
    для выявления вертикальных промежутков, которые служат разделителями столбцов.
    
    Args:
        rec_boxes: Список ограничивающих прямоугольников [[x1, y1, x2, y2], ...]
        image_width: Ширина анализируемого изображения в пикселях для карты плотности.
        min_gap_width: Минимальная ширина пустой зоны для определения границы столбца.
        
    Returns:
        Список x-координат, представляющих границы столбцов (вертикальные разделители).
        Пустой список, если границы не найдены.
        
    Алгоритм:
        1. Построение горизонтальной карты плотности по ширине изображения
        2. Определение непрерывных нулевых зон (промежутков без текста)
        3. Фильтрация промежутков по пороговой ширине
        4. Возврат середины каждого валидного промежутка как границы
    """
    try:
>>>>>>> 7d900a00
        # Шаг 1: Построение карты плотности
        density = np.zeros(image_width, dtype=int)
        for box in rec_boxes:
            if len(box) == 4:
                x1, y1, x2, y2 = box
                x1_int = int(max(0, x1))
                x2_int = int(min(image_width - 1, x2))
            density[x1_int:x2_int] += 1
        
        logger.debug(f"Карта плотности построена, макс. плотность: {density.max()}")
        
        # Шаг 2: Поиск границ столбцов (непрерывные нулевые зоны)
        boundaries = []
        in_gap = False
        start = None
        
        for i, val in enumerate(density):
            if val == 0 and not in_gap:
                in_gap = True
                start = i
            elif val != 0 and in_gap:
                end = i
                in_gap = False
                if end - start > min_gap_width:
                    middle = int((start + end) / 2)
                    boundaries.append(middle)
        
        # Проверяем, простирается ли последний промежуток до края изображения
        if in_gap and start is not None and (image_width - start) > min_gap_width:
            middle = int((start + image_width) / 2)
            boundaries.append(middle)
        
        logger.info(f"Обнаружено {len(boundaries)} границ столбцов на x-позициях: {boundaries}")
<<<<<<< HEAD

        return boundaries

=======
        
        return boundaries
        
>>>>>>> 7d900a00
    except Exception as e:
        logger.error(f"Ошибка определения столбцов таблицы: {e}", exc_info=True)
        return []


def reconstruct_table_from_ocr(
    json_data: dict,
    image_width: int = 1200,
    min_gap_width: int = 10
) -> pd.DataFrame:
    """Восстановить структуру таблицы из результатов OCR на основе пространственного анализа.
<<<<<<< HEAD

    Эта функция восстанавливает табличную структуру из OCR ограничивающих прямоугольников и текстов
    путем анализа пространственного распределения текстовых блоков для определения границ столбцов
    и позиций строк.

=======
    
    Эта функция восстанавливает табличную структуру из OCR ограничивающих прямоугольников и текстов
    путем анализа пространственного распределения текстовых блоков для определения границ столбцов
    и позиций строк.
    
>>>>>>> 7d900a00
    Args:
        json_data: Словарь с результатами OCR, содержащий 'rec_boxes' и 'rec_texts'.
                  Ожидаемая структура: {'rec_boxes': [[x1,y1,x2,y2], ...], 'rec_texts': [...]}
                  Опционально содержит 'table_res_list' для объединения на основе ячеек.
        image_width: Ширина анализируемого изображения в пикселях для карты плотности.
        min_gap_width: Минимальная ширина пустой зоны для определения границы столбца.
<<<<<<< HEAD

=======
        
>>>>>>> 7d900a00
    Returns:
        DataFrame с восстановленной структурой таблицы.
        
    Алгоритм:
        1. Определение границ столбцов из оригинальных OCR данных
        2. Объединение OCR блоков по ячейкам таблицы (если доступно)
        3. Вычисление центров блоков (x_center, y_center)
        4. Распределение блоков по столбцам на основе обнаруженных границ
        5. Сортировка блоков внутри столбцов по y_center
        6. Определение количества строк в каждом столбце
        7. Построение таблицы:
           - Если все столбцы имеют одинаковое количество строк: прямое объединение по индексу
           - Если количество строк различается: выравнивание с пустыми ячейками
    """
    try:
        logger.debug(f"Начало восстановления таблицы из OCR данных (ширина_изображения={image_width})")
<<<<<<< HEAD

        # Извлекаем оригинальные боксы и тексты для определения столбцов
        original_boxes = json_data.get('rec_boxes', [])
        original_texts = json_data.get('rec_texts', [])

        if len(original_boxes) == 0 or len(original_texts) == 0:
            logger.warning("OCR боксы или тексты не найдены в данных")
            return pd.DataFrame()

=======
        
        # Извлекаем оригинальные боксы и тексты для определения столбцов
        original_boxes = json_data.get('rec_boxes', [])
        original_texts = json_data.get('rec_texts', [])
        
        if len(original_boxes) == 0 or len(original_texts) == 0:
            logger.warning("OCR боксы или тексты не найдены в данных")
            return pd.DataFrame()
        
>>>>>>> 7d900a00
        # Шаг 1: Определение границ столбцов из оригинальных OCR данных
        boundaries = _detect_table_columns(
            original_boxes,
            image_width=image_width,
            min_gap_width=min_gap_width
        )
<<<<<<< HEAD

        # Шаг 2: Попытка объединить OCR блоки по ячейкам таблицы (если доступно)
        merged_boxes, merged_texts = _merge_ocr_blocks_by_cells(json_data)

=======
        
        # Шаг 2: Попытка объединить OCR блоки по ячейкам таблицы (если доступно)
        merged_boxes, merged_texts = _merge_ocr_blocks_by_cells(json_data)
        
>>>>>>> 7d900a00
        # Определяем, какие данные использовать для восстановления таблицы
        if merged_boxes is not None and merged_texts is not None:
            logger.info("Используются объединенные по ячейкам OCR данные для восстановления таблицы")
            boxes = merged_boxes
            texts = merged_texts
        else:
            logger.debug("Используются оригинальные OCR данные для восстановления таблицы")
            boxes = original_boxes
            texts = original_texts
<<<<<<< HEAD

        if len(boxes) == 0 or len(texts) == 0:
            logger.warning("Нет боксов или текстов после обработки")
            return pd.DataFrame()

        logger.info(f"Обработка {len(boxes)} блоков для восстановления таблицы")

=======
        
        if len(boxes) == 0 or len(texts) == 0:
            logger.warning("Нет боксов или текстов после обработки")
            return pd.DataFrame()
        
        logger.info(f"Обработка {len(boxes)} блоков для восстановления таблицы")
        
>>>>>>> 7d900a00
        # Шаг 3: Вычисление центров блоков
        blocks = []
        for (x1, y1, x2, y2), text in zip(boxes, texts):
            x_center = (x1 + x2) / 2
            y_center = (y1 + y2) / 2
            blocks.append((x_center, y_center, text.strip()))
        
        # Шаг 4: Распределение блоков по столбцам
        num_columns = len(boundaries) + 1
        columns = [[] for _ in range(num_columns)]
        
        for x_center, y_center, text in blocks:
            col_index = sum(x_center > b for b in boundaries)
            columns[col_index].append((y_center, text))
        
        logger.debug(f"Блоки распределены по {num_columns} столбцам")
        
        # Шаг 5: Сортировка блоков внутри каждого столбца по y_center
        for col in columns:
            col.sort(key=lambda x: x[0])
        
        # Шаг 6: Определение количества строк в каждом столбце
        column_row_counts = [len(col) for col in columns]
        max_rows = max(column_row_counts) if column_row_counts else 0
        
        if max_rows == 0:
            logger.warning("В таблице не найдено строк")
            return pd.DataFrame()
        
        # Проверка на одинаковое количество строк во всех столбцах
        all_equal_rows = len(set(column_row_counts)) == 1
<<<<<<< HEAD

=======
        
>>>>>>> 7d900a00
        if all_equal_rows:
            logger.info(
                f"Все {num_columns} столбца содержат одинаковое количество строк ({max_rows}), "
                f"используется прямое объединение по индексу"
            )
<<<<<<< HEAD

=======
            
>>>>>>> 7d900a00
            # Прямое объединение строк по индексу
            table = []
            for i in range(max_rows):
                row = []
                for col in columns:
                    row.append(col[i][1])  # Добавляем текст (все столбцы имеют элемент с индексом i)
                table.append(row)
        else:
            logger.info(
                f"Столбцы имеют различное количество строк: {column_row_counts}, "
                f"используется выравнивание с пустыми ячейками"
            )
<<<<<<< HEAD

=======
            
>>>>>>> 7d900a00
            # Объединение с учетом различного количества строк
            table = []
            for i in range(max_rows):
                row = []
                for col in columns:
                    if i < len(col):
                        row.append(col[i][1])  # Добавляем текст
                    else:
                        row.append("")  # Пустая ячейка для отсутствующих элементов
                table.append(row)
        
        df = pd.DataFrame(table)
        logger.info(f"Таблица восстановлена с формой: {df.shape}")
        
        return df
        
    except Exception as e:
        logger.error(f"Ошибка восстановления таблицы из OCR данных: {e}", exc_info=True)
        return pd.DataFrame()


def write_to_json(
    file_path: Union[str, Path],
    data: Any,
    detect_headers: bool = False,
    temp_dir: Union[str, Path, None] = None
) -> bool:
    """Записать данные в JSON файл с опциональным определением и генерацией заголовков.
    
    Args:
        file_path: Путь к выходному JSON файлу.
        data: Данные для записи в JSON. Может быть DataFrame, список списков или любые JSON-сериализуемые данные.
        detect_headers: Если True, пытается определить заголовки в DataFrame и генерирует их, если не найдены.
        temp_dir: Директория для временных файлов при определении заголовков. Требуется если detect_headers=True.
        
    Returns:
        True если успешно, False в противном случае.
    """
    try:
        file_path = Path(file_path)
        logger.debug(f"Запись JSON в: {file_path}")
        
        # Если данные - DataFrame и запрошено определение заголовков
        if detect_headers and isinstance(data, pd.DataFrame):
            logger.debug("Запрошено определение заголовков для DataFrame")
            
            if temp_dir is None:
                logger.warning("temp_dir не предоставлена, используется директория по умолчанию")
                temp_dir = file_path.parent
            
            temp_dir = Path(temp_dir)
            temp_csv_path = temp_dir / f"temp_{file_path.stem}.csv"
            
            try:
                # Сохраняем DataFrame во временный CSV без заголовков
                data.to_csv(temp_csv_path, index=False, sep=";", header=False)
                logger.debug(f"Создан временный CSV: {temp_csv_path}")
                
                # Проверяем наличие строки заголовка
                has_header = is_header_row_semantic(temp_csv_path)
                logger.info(f"Результат определения заголовка: {has_header}")
                
                if has_header:
                    # Читаем CSV с обнаруженным заголовком
                    df_with_header = pd.read_csv(temp_csv_path, sep=";", header=0, dtype=str)
                    logger.info(f"Используются обнаруженные заголовки: {list(df_with_header.columns)}")
                else:
                    # Читаем CSV без заголовка и генерируем названия столбцов
                    df_with_header = pd.read_csv(temp_csv_path, sep=";", header=None, dtype=str)
                    num_columns = len(df_with_header.columns)
                    generated_headers = [f"Заголовок {j+1}" for j in range(num_columns)]
                    df_with_header.columns = generated_headers
                    logger.info(f"Сгенерированы заголовки: {generated_headers}")
                
                # Конвертируем DataFrame в список словарей
                data = df_with_header.to_dict('records')
                logger.debug(f"DataFrame конвертирован в {len(data)} записей")
                
            finally:
                # Временный CSV НЕ удаляется для отладки
                if temp_csv_path.exists():
                    logger.info(f"Временный CSV сохранен для отладки: {temp_csv_path}")
                    temp_csv_path.unlink()  # Закомментировано для отладки
        
        elif isinstance(data, pd.DataFrame):
            # Конвертируем DataFrame в записи без определения заголовков
            data = data.to_dict('records')
            logger.debug(f"DataFrame конвертирован в {len(data)} записей")
        
        # Записываем данные в JSON файл
        with open(file_path, 'w', encoding='utf-8') as f:
            json.dump(data, f, ensure_ascii=False, indent=2)
        
        logger.info(f"JSON файл успешно записан: {file_path}")
        logger.debug(f"Размер файла: {file_path.stat().st_size} байт")
        return True
        
    except Exception as e:
        logger.error(f"Ошибка записи JSON файла {file_path}: {e}")
        return False


def read_from_json(file_path: Union[str, Path]) -> Any:
    """Прочитать данные из JSON файла.
    
    Args:
        file_path: Путь к JSON файлу.
        
    Returns:
        Загруженные данные или None в случае неудачи.
    """
    try:
        file_path = Path(file_path)
        logger.debug(f"Чтение JSON из: {file_path}")
        
        with open(file_path, 'r', encoding='utf-8') as f:
            data = json.load(f)
        
        logger.info(f"JSON файл успешно прочитан: {file_path}")
        return data
        
    except Exception as e:
        logger.error(f"Ошибка чтения JSON файла {file_path}: {e}")
        return None


def clean_dataframe(df: pd.DataFrame, use_languagetool: bool = False) -> pd.DataFrame:
    """Очистить DataFrame, удалив пустые строки/столбцы и исправив данные.
    
    Args:
        df: DataFrame для очистки.
        use_languagetool: Использовать ли языковой инструмент для коррекции текста.
        
    Returns:
        Очищенный DataFrame.
    """
    logger.debug(f"Очистка DataFrame с формой: {df.shape}")
    
    try:
        original_shape = df.shape
        
        # Удаляем полностью пустые строки и столбцы (значения NaN)
        df = df.dropna(how='all').dropna(axis=1, how='all')
        
        # Заполняем NaN пустыми строками
        df = df.fillna('')
        
        # Удаляем пробелы из строковых столбцов и заменяем точки с запятой
        for col in df.columns:
            if df[col].dtype == 'object':
                df[col] = df[col].astype(str).str.strip().str.replace(';', ' ', regex=False)
        
        # Удаляем столбцы, где все значения - пустые строки (после удаления пробелов)
        non_empty_cols = (df != '').any(axis=0)
        df = df.loc[:, non_empty_cols]
        
        # # Удаляем строки, где больше 1/3 ячеек пусты
        # if len(df.columns) > 0:
        #     empty_cells_per_row = (df == '').sum(axis=1)
        #     total_cols = len(df.columns)
        #     empty_threshold = total_cols / 3
        #     rows_to_keep = empty_cells_per_row <= empty_threshold
        #     rows_removed = (~rows_to_keep).sum()
        #     if rows_removed > 0:
        #         logger.debug(f"Удаление {rows_removed} строк с >1/3 пустых ячеек")
        #     df = df.loc[rows_to_keep, :]
        
        # Удаляем строки, где все значения - пустые строки
        non_empty_rows = (df != '').any(axis=1)
        df = df.loc[non_empty_rows, :]
        
        # Сбрасываем индекс
        df = df.reset_index(drop=True)
        
        logger.info(f"DataFrame очищен: {original_shape} -> {df.shape}")
        
        if use_languagetool:
            logger.info("Запрошена коррекция языковым инструментом, но не реализована")
            # TODO: Реализовать коррекцию языковым инструментом при необходимости
        
        return df
        
    except Exception as e:
        logger.error(f"Ошибка очистки DataFrame: {e}")
        return df



def validate_dataframe(df: pd.DataFrame) -> Dict[str, Any]:
    """Валидировать DataFrame и вернуть метрики качества.
    
    Args:
        df: DataFrame для валидации.
        
    Returns:
        Словарь с результатами валидации и метриками.
    """
    try:
        logger.debug(f"Валидация DataFrame с формой: {df.shape}")
        
        validation_result = {
            'is_valid': True,
            'shape': df.shape,
            'empty_cells': df.isnull().sum().sum(),
            'duplicate_rows': df.duplicated().sum(),
            'column_types': df.dtypes.to_dict(),
            'warnings': [],
            'errors': []
        }
        
        # Проверка на пустой DataFrame
        if df.empty:
            validation_result['errors'].append("DataFrame пустой")
            validation_result['is_valid'] = False
        
        # Проверка на слишком много пустых ячеек
        total_cells = df.shape[0] * df.shape[1]
        if total_cells > 0:
            empty_ratio = validation_result['empty_cells'] / total_cells
            if empty_ratio > 0.5:
                validation_result['warnings'].append(
                    f"Высокая доля пустых ячеек: {empty_ratio:.2%}"
                )
        
        # Проверка на дубликаты строк
        if validation_result['duplicate_rows'] > 0:
            validation_result['warnings'].append(
                f"Найдено {validation_result['duplicate_rows']} дублирующихся строк"
            )
        
        logger.info(f"Валидация DataFrame завершена. Валиден: {validation_result['is_valid']}")
        logger.debug(f"Предупреждений валидации: {len(validation_result['warnings'])}")
        logger.debug(f"Ошибок валидации: {len(validation_result['errors'])}")
        
        return validation_result
        
    except Exception as e:
        logger.error(f"Ошибка валидации DataFrame: {e}")
        return {
            'is_valid': False,
            'errors': [f"Валидация не удалась: {str(e)}"]
        }<|MERGE_RESOLUTION|>--- conflicted
+++ resolved
@@ -1,7 +1,9 @@
-"""Модуль утилит для работы с DataFrame.
-
-Этот модуль предоставляет утилиты для обработки DataFrame, определения заголовков,
-очистки данных и файловых операций для проекта AITableProject.
+"""DataFrame Utilities Module.
+
+Модуль утилит для работы с DataFrame.
+
+This module provides utilities for DataFrame processing, header detection,
+data cleaning, and file operations for the AITableProject.
 """
 
 import csv
@@ -25,11 +27,7 @@
     model_name: str = "paraphrase-multilingual-MiniLM-L12-v2",
     similarity_threshold: float = 0.75
 ) -> bool:
-<<<<<<< HEAD
     """Определяет, содержит ли CSV заголовок, используя семантические эмбеддинги.
-=======
-    """Определить, содержит ли CSV заголовок, используя семантические эмбеддинги.
->>>>>>> 7d900a00
     
     Использует sentence-transformers для кодирования первой строки и сравнения её
     с эталонным набором известных заголовков при помощи косинусного сходства.
@@ -48,11 +46,6 @@
     except ImportError:
         logger.warning(
             "sentence-transformers не установлен. "
-<<<<<<< HEAD
-            "Установите с помощью: pip install sentence-transformers"
-            "sentence-transformers не установлен. "
-=======
->>>>>>> 7d900a00
             "Установите командой: pip install sentence-transformers"
         )
         return False
@@ -179,19 +172,11 @@
 
 def _calculate_iou(box1: list, box2: list) -> float:
     """Вычислить Intersection over Union (IoU) между двумя ограничивающими прямоугольниками.
-<<<<<<< HEAD
 
     Args:
         box1: Первый bbox [x1, y1, x2, y2]
         box2: Второй bbox [x1, y1, x2, y2]
 
-=======
-    
-    Args:
-        box1: Первый bbox [x1, y1, x2, y2]
-        box2: Второй bbox [x1, y1, x2, y2]
-        
->>>>>>> 7d900a00
     Returns:
         Значение IoU (площадь пересечения / площадь объединения), диапазон [0, 1]
     """
@@ -200,7 +185,6 @@
     y1 = max(box1[1], box2[1])
     x2 = min(box1[2], box2[2])
     y2 = min(box1[3], box2[3])
-<<<<<<< HEAD
 
     # Проверяем, пересекаются ли боксы
     if x2 < x1 or y2 < y1:
@@ -208,20 +192,10 @@
 
     intersection = (x2 - x1) * (y2 - y1)
 
-=======
-    
-    # Проверяем, пересекаются ли боксы
-    if x2 < x1 or y2 < y1:
-        return 0.0
-    
-    intersection = (x2 - x1) * (y2 - y1)
-    
->>>>>>> 7d900a00
     # Вычисляем площадь объединения
     area1 = (box1[2] - box1[0]) * (box1[3] - box1[1])
     area2 = (box2[2] - box2[0]) * (box2[3] - box2[1])
     union = area1 + area2 - intersection
-<<<<<<< HEAD
 
     # Избегаем деления на ноль
     if union <= 0:
@@ -506,292 +480,6 @@
         4. Возврат середины каждого валидного промежутка как границы
     """
     try:
-=======
-    
-    # Избегаем деления на ноль
-    if union <= 0:
-        return 0.0
-    
-    return intersection / union
-
-
-def _merge_ocr_blocks_by_cells(json_data: dict, iou_threshold: float = 0.05) -> tuple:
-    """Объединить OCR блоки на основе координат ячеек таблицы из PPStructure V3.
-    
-    Этот приватный вспомогательный метод агрегирует текстовые OCR блоки в соответствии 
-    с обнаруженными границами ячеек таблицы, используя двухэтапную стратегию:
-    1. Быстрая фильтрация: проверка, попадает ли центр OCR блока внутрь ячейки
-    2. IoU сопоставление: для несопоставленных блоков использует Intersection over Union
-    
-    Args:
-        json_data: Словарь с результатами PPStructure V3, содержащий:
-                  - 'table_res_list': Список результатов распознавания таблиц
-                  - 'overall_ocr_res': Результаты OCR с 'rec_boxes' и 'rec_texts'
-        iou_threshold: Минимальное значение IoU для назначения блока ячейке (по умолчанию: 0.05)
-        
-    Returns:
-        Кортеж (merged_rec_boxes, merged_rec_texts), где каждый элемент соответствует
-        одной ячейке таблицы, или (None, None), если объединение неприменимо.
-        
-    Алгоритм:
-        1. Извлечение координат ячеек из table_res_list
-        2. Извлечение OCR боксов и текстов из overall_ocr_res
-        3. Этап 1: Сопоставление блоков по критерию центра в ячейке (быстро)
-        4. Этап 2: Сопоставление оставшихся блоков по IoU (точно)
-        5. Группировка блоков по строкам внутри каждой ячейки
-        6. Умное объединение текста: пробел для той же строки, перенос для разных строк
-        7. Использование координат ячейки как координат объединенного блока
-    """
-    try:
-        # Проверяем наличие table_res_list
-        table_res_list = json_data.get('table_res_list', [])
-        if len(table_res_list) == 0:
-            logger.debug("table_res_list не найден, пропускаем объединение OCR блоков")
-            return None, None
-        
-        # Получаем первую таблицу (поддержка нескольких таблиц может быть добавлена позже)
-        table_res = table_res_list[0]
-        cell_box_list = table_res.get('cell_box_list', [])
-        
-        if len(cell_box_list) == 0:
-            logger.debug("cell_box_list не найден в table_res, пропускаем объединение OCR блоков")
-            return None, None
-        
-        # Извлекаем OCR боксы и тексты из overall_ocr_res
-        overall_ocr_res = json_data.get('overall_ocr_res', {})
-        rec_boxes = overall_ocr_res.get('rec_boxes', [])
-        rec_texts = overall_ocr_res.get('rec_texts', [])
-        
-        if len(rec_boxes) == 0 or len(rec_texts) == 0:
-            logger.debug("rec_boxes или rec_texts отсутствуют в overall_ocr_res")
-            return None, None
-        
-        logger.info(f"Объединение {len(rec_boxes)} OCR блоков в {len(cell_box_list)} ячеек таблицы")
-        
-        # Счетчики статистики
-        matched_by_center = 0
-        matched_by_iou = 0
-        unmatched_blocks = 0
-        
-        # Отслеживаем, какие OCR блоки уже назначены ячейкам
-        assigned_blocks = set()
-        
-        # Словарь для хранения блоков каждой ячейки
-        cell_blocks = {cell_idx: [] for cell_idx in range(len(cell_box_list))}
-        
-        # Этап 1: Сопоставление по критерию центра (быстрая фильтрация)
-        for box_idx, (ocr_box, ocr_text) in enumerate(zip(rec_boxes, rec_texts)):
-            if len(ocr_box) != 4:
-                continue
-            
-            ocr_x1, ocr_y1, ocr_x2, ocr_y2 = ocr_box
-            center_x = (ocr_x1 + ocr_x2) / 2
-            center_y = (ocr_y1 + ocr_y2) / 2
-            
-            # Проверяем каждую ячейку
-            for cell_idx, cell_box in enumerate(cell_box_list):
-                cell_x1, cell_y1, cell_x2, cell_y2 = cell_box
-                
-                if (cell_x1 <= center_x <= cell_x2 and 
-                    cell_y1 <= center_y <= cell_y2):
-                    cell_blocks[cell_idx].append({
-                        'index': box_idx,
-                        'box': [ocr_x1, ocr_y1, ocr_x2, ocr_y2],
-                        'text': ocr_text,
-                        'center_y': center_y,
-                        'center_x': center_x,
-                        'method': 'center'
-                    })
-                    assigned_blocks.add(box_idx)
-                    matched_by_center += 1
-                    break  # Блок назначен, переходим к следующему
-        
-        # Этап 2: Сопоставление оставшихся блоков по IoU
-        for box_idx, (ocr_box, ocr_text) in enumerate(zip(rec_boxes, rec_texts)):
-            if box_idx in assigned_blocks or len(ocr_box) != 4:
-                continue
-            
-            ocr_x1, ocr_y1, ocr_x2, ocr_y2 = ocr_box
-            center_x = (ocr_x1 + ocr_x2) / 2
-            center_y = (ocr_y1 + ocr_y2) / 2
-            
-            # Вычисляем IoU со всеми ячейками
-            best_iou = 0.0
-            best_cell_idx = -1
-            
-            for cell_idx, cell_box in enumerate(cell_box_list):
-                iou = _calculate_iou([ocr_x1, ocr_y1, ocr_x2, ocr_y2], cell_box)
-                if iou > best_iou:
-                    best_iou = iou
-                    best_cell_idx = cell_idx
-            
-            # Назначаем ячейке, если IoU превышает порог
-            if best_iou >= iou_threshold and best_cell_idx >= 0:
-                cell_blocks[best_cell_idx].append({
-                    'index': box_idx,
-                    'box': [ocr_x1, ocr_y1, ocr_x2, ocr_y2],
-                    'text': ocr_text,
-                    'center_y': center_y,
-                    'center_x': center_x,
-                    'method': 'iou',
-                    'iou': best_iou
-                })
-                assigned_blocks.add(box_idx)
-                matched_by_iou += 1
-            else:
-                unmatched_blocks += 1
-        
-        # Формируем объединенные результаты
-        merged_boxes = []
-        merged_texts = []
-        total_lines_detected = 0
-        cells_with_grouping = 0
-        
-        for cell_idx, cell_box in enumerate(cell_box_list):
-            blocks = cell_blocks[cell_idx]
-            
-            if not blocks:
-                # Пустая ячейка
-                merged_texts.append('')
-                merged_boxes.append(list(cell_box))
-                continue
-            
-            # Вычисляем высоту ячейки для адаптивного порога
-            cell_height = cell_box[3] - cell_box[1]
-            
-            # Определяем порог по Y для группировки строк
-            # Используем минимум из: 15% высоты ячейки или средняя высота блока
-            if len(blocks) > 0:
-                avg_block_height = sum(b['box'][3] - b['box'][1] for b in blocks) / len(blocks)
-                y_threshold = min(cell_height * 0.15, avg_block_height * 0.5, 15)
-            else:
-                y_threshold = 10
-            
-            # Группируем блоки в текстовые строки на основе вертикальной близости
-            # Сначала сортируем все блоки по Y координате
-            blocks_sorted_by_y = sorted(blocks, key=lambda b: b['center_y'])
-            
-            # Группируем в строки
-            text_lines = []
-            current_line = [blocks_sorted_by_y[0]]
-            
-            for block in blocks_sorted_by_y[1:]:
-                # Проверяем, принадлежит ли этот блок текущей строке
-                prev_y = current_line[-1]['center_y']
-                current_y = block['center_y']
-                
-                if abs(current_y - prev_y) <= y_threshold:
-                    # Та же строка
-                    current_line.append(block)
-                else:
-                    # Новая строка - сохраняем текущую и начинаем новую
-                    text_lines.append(current_line)
-                    current_line = [block]
-            
-            # Не забываем последнюю строку
-            if current_line:
-                text_lines.append(current_line)
-            
-            # Сортируем блоки внутри каждой строки по горизонтали (слева направо)
-            for line in text_lines:
-                line.sort(key=lambda b: b['center_x'])
-            
-            # Сортируем строки по вертикали (сверху вниз)
-            # Используем минимальный Y первого блока в каждой строке
-            text_lines.sort(key=lambda line: line[0]['center_y'])
-            
-            # Объединяем текст из всех строк
-            combined_parts = []
-            
-            for line_idx, line in enumerate(text_lines):
-                # Добавляем разрыв строки между строками (кроме первой)
-                if line_idx > 0:
-                    # Проверяем, значителен ли вертикальный разрыв
-                    prev_line_y = text_lines[line_idx - 1][0]['center_y']
-                    current_line_y = line[0]['center_y']
-                    y_gap = abs(current_line_y - prev_line_y)
-                    
-                    if y_gap > y_threshold * 1.5:
-                        combined_parts.append('\n')
-                    else:
-                        combined_parts.append(' ')
-                
-                # Объединяем блоки внутри строки
-                for block_idx, block in enumerate(line):
-                    if block_idx > 0:
-                        combined_parts.append(' ')
-                    combined_parts.append(block['text'])
-            
-            combined_text = ''.join(combined_parts)
-            merged_texts.append(combined_text)
-            merged_boxes.append(list(cell_box))
-            
-            # Статистика
-            total_lines_detected += len(text_lines)
-            if len(text_lines) > 1:
-                cells_with_grouping += 1
-                logger.debug(
-                    f"Ячейка {cell_idx}: {len(blocks)} блоков сгруппировано в {len(text_lines)} строк "
-                    f"(порог_y={y_threshold:.1f})"
-                )
-        
-        # Логируем статистику
-        logger.info(
-            f"Объединение OCR блоков завершено: {len(rec_boxes)} блоков -> {len(merged_boxes)} ячеек"
-        )
-        logger.info(
-            f"  Сопоставлено по центру: {matched_by_center}, "
-            f"по IoU: {matched_by_iou}, "
-            f"не сопоставлено: {unmatched_blocks}"
-        )
-        logger.info(
-            f"  Группировка строк текста: {total_lines_detected} строк обнаружено в {cells_with_grouping} ячейках"
-        )
-        
-        if matched_by_iou > 0:
-            logger.debug(
-                f"Порог IoU {iou_threshold} помог сопоставить {matched_by_iou} дополнительных блоков"
-            )
-        
-        if cells_with_grouping > 0:
-            logger.debug(
-                f"Применена группировка по строкам к {cells_with_grouping} многострочным ячейкам"
-            )
-        
-        return merged_boxes, merged_texts
-        
-    except Exception as e:
-        logger.error(f"Ошибка в _merge_ocr_blocks_by_cells: {e}", exc_info=True)
-        return None, None
-
-
-def _detect_table_columns(
-    rec_boxes: list,
-    image_width: int = 1200,
-    min_gap_width: int = 10
-) -> List[int]:
-    """Определить границы столбцов таблицы используя анализ карты плотности.
-    
-    Этот приватный вспомогательный метод анализирует горизонтальное распределение OCR боксов
-    для выявления вертикальных промежутков, которые служат разделителями столбцов.
-    
-    Args:
-        rec_boxes: Список ограничивающих прямоугольников [[x1, y1, x2, y2], ...]
-        image_width: Ширина анализируемого изображения в пикселях для карты плотности.
-        min_gap_width: Минимальная ширина пустой зоны для определения границы столбца.
-        
-    Returns:
-        Список x-координат, представляющих границы столбцов (вертикальные разделители).
-        Пустой список, если границы не найдены.
-        
-    Алгоритм:
-        1. Построение горизонтальной карты плотности по ширине изображения
-        2. Определение непрерывных нулевых зон (промежутков без текста)
-        3. Фильтрация промежутков по пороговой ширине
-        4. Возврат середины каждого валидного промежутка как границы
-    """
-    try:
->>>>>>> 7d900a00
         # Шаг 1: Построение карты плотности
         density = np.zeros(image_width, dtype=int)
         for box in rec_boxes:
@@ -825,15 +513,9 @@
             boundaries.append(middle)
         
         logger.info(f"Обнаружено {len(boundaries)} границ столбцов на x-позициях: {boundaries}")
-<<<<<<< HEAD
 
         return boundaries
 
-=======
-        
-        return boundaries
-        
->>>>>>> 7d900a00
     except Exception as e:
         logger.error(f"Ошибка определения столбцов таблицы: {e}", exc_info=True)
         return []
@@ -845,30 +527,18 @@
     min_gap_width: int = 10
 ) -> pd.DataFrame:
     """Восстановить структуру таблицы из результатов OCR на основе пространственного анализа.
-<<<<<<< HEAD
 
     Эта функция восстанавливает табличную структуру из OCR ограничивающих прямоугольников и текстов
     путем анализа пространственного распределения текстовых блоков для определения границ столбцов
     и позиций строк.
 
-=======
-    
-    Эта функция восстанавливает табличную структуру из OCR ограничивающих прямоугольников и текстов
-    путем анализа пространственного распределения текстовых блоков для определения границ столбцов
-    и позиций строк.
-    
->>>>>>> 7d900a00
     Args:
         json_data: Словарь с результатами OCR, содержащий 'rec_boxes' и 'rec_texts'.
                   Ожидаемая структура: {'rec_boxes': [[x1,y1,x2,y2], ...], 'rec_texts': [...]}
                   Опционально содержит 'table_res_list' для объединения на основе ячеек.
         image_width: Ширина анализируемого изображения в пикселях для карты плотности.
         min_gap_width: Минимальная ширина пустой зоны для определения границы столбца.
-<<<<<<< HEAD
-
-=======
-        
->>>>>>> 7d900a00
+
     Returns:
         DataFrame с восстановленной структурой таблицы.
         
@@ -885,7 +555,6 @@
     """
     try:
         logger.debug(f"Начало восстановления таблицы из OCR данных (ширина_изображения={image_width})")
-<<<<<<< HEAD
 
         # Извлекаем оригинальные боксы и тексты для определения столбцов
         original_boxes = json_data.get('rec_boxes', [])
@@ -895,34 +564,16 @@
             logger.warning("OCR боксы или тексты не найдены в данных")
             return pd.DataFrame()
 
-=======
-        
-        # Извлекаем оригинальные боксы и тексты для определения столбцов
-        original_boxes = json_data.get('rec_boxes', [])
-        original_texts = json_data.get('rec_texts', [])
-        
-        if len(original_boxes) == 0 or len(original_texts) == 0:
-            logger.warning("OCR боксы или тексты не найдены в данных")
-            return pd.DataFrame()
-        
->>>>>>> 7d900a00
         # Шаг 1: Определение границ столбцов из оригинальных OCR данных
         boundaries = _detect_table_columns(
             original_boxes,
             image_width=image_width,
             min_gap_width=min_gap_width
         )
-<<<<<<< HEAD
 
         # Шаг 2: Попытка объединить OCR блоки по ячейкам таблицы (если доступно)
         merged_boxes, merged_texts = _merge_ocr_blocks_by_cells(json_data)
 
-=======
-        
-        # Шаг 2: Попытка объединить OCR блоки по ячейкам таблицы (если доступно)
-        merged_boxes, merged_texts = _merge_ocr_blocks_by_cells(json_data)
-        
->>>>>>> 7d900a00
         # Определяем, какие данные использовать для восстановления таблицы
         if merged_boxes is not None and merged_texts is not None:
             logger.info("Используются объединенные по ячейкам OCR данные для восстановления таблицы")
@@ -932,7 +583,6 @@
             logger.debug("Используются оригинальные OCR данные для восстановления таблицы")
             boxes = original_boxes
             texts = original_texts
-<<<<<<< HEAD
 
         if len(boxes) == 0 or len(texts) == 0:
             logger.warning("Нет боксов или текстов после обработки")
@@ -940,15 +590,6 @@
 
         logger.info(f"Обработка {len(boxes)} блоков для восстановления таблицы")
 
-=======
-        
-        if len(boxes) == 0 or len(texts) == 0:
-            logger.warning("Нет боксов или текстов после обработки")
-            return pd.DataFrame()
-        
-        logger.info(f"Обработка {len(boxes)} блоков для восстановления таблицы")
-        
->>>>>>> 7d900a00
         # Шаг 3: Вычисление центров блоков
         blocks = []
         for (x1, y1, x2, y2), text in zip(boxes, texts):
@@ -980,21 +621,13 @@
         
         # Проверка на одинаковое количество строк во всех столбцах
         all_equal_rows = len(set(column_row_counts)) == 1
-<<<<<<< HEAD
-
-=======
-        
->>>>>>> 7d900a00
+
         if all_equal_rows:
             logger.info(
                 f"Все {num_columns} столбца содержат одинаковое количество строк ({max_rows}), "
                 f"используется прямое объединение по индексу"
             )
-<<<<<<< HEAD
-
-=======
-            
->>>>>>> 7d900a00
+
             # Прямое объединение строк по индексу
             table = []
             for i in range(max_rows):
@@ -1007,11 +640,7 @@
                 f"Столбцы имеют различное количество строк: {column_row_counts}, "
                 f"используется выравнивание с пустыми ячейками"
             )
-<<<<<<< HEAD
-
-=======
-            
->>>>>>> 7d900a00
+
             # Объединение с учетом различного количества строк
             table = []
             for i in range(max_rows):
